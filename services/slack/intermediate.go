--- conflicted
+++ resolved
@@ -436,7 +436,6 @@
 	return nil
 }
 
-<<<<<<< HEAD
 func (t *Transformer) CreateIntermediateUser(userID string) {
 	newUser := &IntermediateUser{
 		Id:        userID,
@@ -467,12 +466,12 @@
 	AddPostToThreads(post, newPost, threads, channel, timestamps)
 }
 
-func (t *Transformer) AddFilesToPost(post *SlackPost, skipAttachments bool, slackExport *SlackExport, attachmentsDir string, newPost *IntermediatePost) {
+func (t *Transformer) AddFilesToPost(post *SlackPost, skipAttachments bool, slackExport *SlackExport, attachmentsDir string, newPost *IntermediatePost, allowDownload bool) {
 	if skipAttachments || (post.File == nil && post.Files == nil) {
 		return
 	}
 	if post.File != nil {
-		if err := addFileToPost(post.File, slackExport.Uploads, newPost, attachmentsDir); err != nil {
+		if err := addFileToPost(post.File, slackExport.Uploads, newPost, attachmentsDir, allowDownload); err != nil {
 			t.Logger.WithError(err).Error("Failed to add file to post")
 		}
 	} else if post.Files != nil {
@@ -481,7 +480,7 @@
 				t.Logger.Warnf("Not able to access the file %s as file access is denied so skipping", file.Id)
 				continue
 			}
-			if err := addFileToPost(file, slackExport.Uploads, newPost, attachmentsDir); err != nil {
+			if err := addFileToPost(file, slackExport.Uploads, newPost, attachmentsDir, allowDownload); err != nil {
 				t.Logger.WithError(err).Error("Failed to add file to post")
 			}
 		}
@@ -494,10 +493,8 @@
 	return props, propsByteArray
 }
 
-func (t *Transformer) TransformPosts(slackExport *SlackExport, attachmentsDir string, skipAttachments, discardInvalidProps bool) error {
-=======
+//func (t *Transformer) TransformPosts(slackExport *SlackExport, attachmentsDir string, skipAttachments, discardInvalidProps bool) error {
 func (t *Transformer) TransformPosts(slackExport *SlackExport, attachmentsDir string, skipAttachments, discardInvalidProps, allowDownload bool) error {
->>>>>>> 3e9fe7df
 	t.Logger.Info("Transforming posts")
 
 	newGroupChannels := []*IntermediateChannel{}
@@ -537,25 +534,7 @@
 					Message:  post.Text,
 					CreateAt: SlackConvertTimeStamp(post.TimeStamp),
 				}
-<<<<<<< HEAD
-				t.AddFilesToPost(&post, skipAttachments, slackExport, attachmentsDir, newPost)
-=======
-				if (post.File != nil || post.Files != nil) && !skipAttachments {
-					if post.File != nil {
-						err := addFileToPost(post.File, slackExport.Uploads, newPost, attachmentsDir, allowDownload)
-						if err != nil {
-							t.Logger.WithError(err).Error("Failed to add file to post")
-						}
-					} else if post.Files != nil {
-						for _, file := range post.Files {
-							err := addFileToPost(file, slackExport.Uploads, newPost, attachmentsDir, allowDownload)
-							if err != nil {
-								t.Logger.WithError(err).Error("Failed to add file to post")
-							}
-						}
-					}
-				}
->>>>>>> 3e9fe7df
+				t.AddFilesToPost(&post, skipAttachments, slackExport, attachmentsDir, newPost, allowDownload)
 
 				if len(post.Attachments) > 0 {
 					props, propsB := t.AddAttachmentsToPost(&post, newPost)
@@ -620,7 +599,7 @@
 					CreateAt: SlackConvertTimeStamp(post.TimeStamp),
 				}
 
-				t.AddFilesToPost(&post, skipAttachments, slackExport, attachmentsDir, newPost)
+				t.AddFilesToPost(&post, skipAttachments, slackExport, attachmentsDir, newPost, allowDownload)
 
 				if len(post.Attachments) > 0 {
 					props, propsB := t.AddAttachmentsToPost(&post, newPost)
