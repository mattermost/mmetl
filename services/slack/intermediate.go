--- conflicted
+++ resolved
@@ -3,7 +3,6 @@
 import (
 	"archive/zip"
 	"fmt"
-	"golang.org/x/text/unicode/norm"
 	"io"
 	"log"
 	"os"
@@ -11,6 +10,8 @@
 	"sort"
 	"strings"
 	"unicode/utf8"
+
+	"golang.org/x/text/unicode/norm"
 
 	"github.com/mattermost/mattermost-server/v5/model"
 )
@@ -169,7 +170,7 @@
 			Purpose:      channel.Purpose.Value,
 			Header:       channel.Topic.Value,
 			Type:         channel.Type,
-			IsArchived:	channel.IsArchived,
+			IsArchived:   channel.IsArchived,
 		}
 
 		newChannel.Sanitise()
@@ -394,15 +395,11 @@
 					}
 				}
 
-<<<<<<< HEAD
 				if len(post.Attachments) > 0 {
 					newPost.Message = newPost.Message + " \n >" + post.Attachments[0].Fallback
 				}
 
-				AddPostToThreads(post, newPost, threads, channel)
-=======
 				AddPostToThreads(post, newPost, threads, channel, timestamps)
->>>>>>> 6b8b68d7
 
 			// file comment
 			case post.IsFileComment():
