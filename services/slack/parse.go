package slack

import (
	"archive/zip"
	"encoding/json"
	"io"
	"os"
	"regexp"
	"strings"
	"time"

	"github.com/mattermost/mattermost/server/public/model"
	"github.com/pkg/errors"
)

type SlackChannel struct {
	Id      string          `json:"id"`
	Name    string          `json:"name"`
	Creator string          `json:"creator"`
	Members []string        `json:"members"`
	Purpose SlackChannelSub `json:"purpose"`
	Topic   SlackChannelSub `json:"topic"`
	Type    model.ChannelType
}

type SlackChannelSub struct {
	Value string `json:"value"`
}

type SlackProfile struct {
	BotID    string `json:"bot_id"`
	RealName string `json:"real_name"`
	Email    string `json:"email"`
	Title    string `json:"title"`
}

type SlackUser struct {
	Id       string       `json:"id"`
	Username string       `json:"name"`
	IsBot    bool         `json:"is_bot"`
	Profile  SlackProfile `json:"profile"`
	Deleted  bool         `json:"deleted"`
}

type SlackFile struct {
	Id          string `json:"id"`
	Name        string `json:"name"`
	Size        int64  `json:"size"`
	DownloadURL string `json:"url_private_download"`
}

type SlackReaction struct {
	Name  string   `json:"name"`
	Count int64    `json:"count"`
	Users []string `json:"users"`
}

type SlackRoom struct {
	Id                 string   `json:"id"`
	Name               string   `json:"name"`
	CreatedBy          string   `json:"created_by"`
	DateStart          int64    `json:"date_start"`
	DateEnd            int64    `json:"date_end"`
	Participants       []string `json:"participants"`
	ParticipantHistory []string `json:"participant_history"`
	ThreadTS           string   `json:"thread_root_ts"`
	Channels           []string `json:"channels"`
	IsDMCall           bool     `json:"is_dm_call"`
	WasRejected        bool     `json:"was_rejected"`
	WasMissed          bool     `json:"was_missed"`
	WasAccepted        bool     `json:"was_accepted"`
	HasEnded           bool     `json:"has_ended"`
}

type SlackPost struct {
	User        string                   `json:"user"`
	BotId       string                   `json:"bot_id"`
	BotUsername string                   `json:"username"`
	Text        string                   `json:"text"`
	TimeStamp   string                   `json:"ts"`
	ThreadTS    string                   `json:"thread_ts"`
	Type        string                   `json:"type"`
	SubType     string                   `json:"subtype"`
	Comment     *SlackComment            `json:"comment"`
	Upload      bool                     `json:"upload"`
	File        *SlackFile               `json:"file"`
	Files       []*SlackFile             `json:"files"`
	Attachments []*model.SlackAttachment `json:"attachments"`
	Reactions   []*SlackReaction         `json:"reactions"`
	Room        *SlackRoom               `json:"room"`
}

func (p *SlackPost) IsPlainMessage() bool {
	return p.Type == "message" && (p.SubType == "" || p.SubType == "file_share" || p.SubType == "thread_broadcast")
}

func (p *SlackPost) IsFileComment() bool {
	return p.Type == "message" && p.SubType == "file_comment"
}

func (p *SlackPost) IsBotMessage() bool {
	return p.Type == "message" && (p.SubType == "bot_message" || p.SubType == "tombstone")
}

func (p *SlackPost) IsJoinLeaveMessage() bool {
	return p.Type == "message" && (p.SubType == "channel_join" || p.SubType == "channel_leave")
}

func (p *SlackPost) IsMeMessage() bool {
	return p.Type == "message" && p.SubType == "me_message"
}

func (p *SlackPost) IsChannelTopicMessage() bool {
	return p.Type == "message" && p.SubType == "channel_topic"
}

func (p *SlackPost) IsChannelPurposeMessage() bool {
	return p.Type == "message" && p.SubType == "channel_purpose"
}

func (p *SlackPost) IsChannelNameMessage() bool {
	return p.Type == "message" && p.SubType == "channel_name"
}

func (p *SlackPost) isHuddleThread() bool {
	return p.Type == "message" && p.SubType == "huddle_thread"
}

type SlackComment struct {
	User    string `json:"user"`
	Comment string `json:"comment"`
}

type SlackExport struct {
	TeamName        string
	Channels        []SlackChannel
	PublicChannels  []SlackChannel
	PrivateChannels []SlackChannel
	GroupChannels   []SlackChannel
	DirectChannels  []SlackChannel
	Users           []SlackUser
	Posts           map[string][]SlackPost
	Uploads         map[string]*zip.File
}

func (t *Transformer) SlackParseUsers(data io.Reader) ([]SlackUser, error) {
	var users []SlackUser

	b, err := io.ReadAll(data)
	if err != nil {
		return users, err
	}

	t.Logger.Debugf("SlackParseUsers: Raw json input data: %s", string(b))

	err = json.Unmarshal(b, &users)
	if err != nil {
		t.Logger.Warnf("Slack Import: Error occurred when parsing some Slack users. Import may work anyway. err=%v", err)

		// This returns errors that are ignored
		return users, err
	}

	usersAsMaps := []map[string]any{}
	_ = json.Unmarshal(b, &usersAsMaps)

	for i, u := range users {
		t.Logger.Debugf("SlackParseUsers: Parsed user struct data %+v", u)
		t.Logger.Debugf("SlackParseUsers: Parsed user data as map %+v", usersAsMaps[i])
	}

	b, err = json.Marshal(users)
	if err != nil {
		return users, err
	}

	t.Logger.Debugf("SlackParseUsers: Marshalled users struct data: %s", string(b))

	return users, nil
}

func (t *Transformer) SlackParseChannels(data io.Reader, channelType model.ChannelType) ([]SlackChannel, error) {
	decoder := json.NewDecoder(data)

	var channels []SlackChannel
	if err := decoder.Decode(&channels); err != nil {
		t.Logger.Warnf("Slack Import: Error occurred when parsing some Slack channels. Import may work anyway. err=%v", err)
		return channels, err
	}

	for i := range channels {
		channels[i].Type = channelType
	}

	return channels, nil
}

func (t *Transformer) SlackParsePosts(data io.Reader) ([]SlackPost, error) {
	decoder := json.NewDecoder(data)

	var posts []SlackPost
	if err := decoder.Decode(&posts); err != nil {
		t.Logger.Warnf("Slack Import: Error occurred when parsing some Slack posts. Import may work anyway. err=%v", err)
		return posts, err
	}
	return posts, nil
}

func (t *Transformer) SlackConvertUserMentions(users []SlackUser, posts map[string][]SlackPost) map[string][]SlackPost {
	var regexes = make(map[string]*regexp.Regexp, len(users))
	for _, user := range users {
		r, err := regexp.Compile("<@" + user.Id + `(\|` + user.Username + ")?>")
		if err != nil {
			t.Logger.Infof("Slack Import: Unable to compile the @mention, matching regular expression for the Slack user. username=%s user_id=%s", user.Username, user.Id)
			continue
		}
		regexes["@"+user.Username] = r
	}

	// Special cases.
	regexes["@here"], _ = regexp.Compile("<(!|@)here>")
	regexes["@channel"], _ = regexp.Compile("<!channel>")
	regexes["@all"], _ = regexp.Compile("<!everyone>")

	convertCount := 0
	for channelName, channelPosts := range posts {
		convertCount++
		t.Logger.Debugf("Slack Import: converting user mentions for channel %s. %v of %v", channelName, convertCount, len(posts))
		for postIdx, post := range channelPosts {
			for mention, r := range regexes {
				post.Text = r.ReplaceAllString(post.Text, mention)
				posts[channelName][postIdx] = post

				if post.Attachments != nil {
					for _, attachment := range post.Attachments {
						attachment.Fallback = r.ReplaceAllString(attachment.Fallback, mention)
					}
				}
			}
		}
	}

	t.Logger.Infof("Slack Import: Converted user mentions")
	return posts
}

func (t *Transformer) SlackConvertChannelMentions(channels []SlackChannel, posts map[string][]SlackPost) map[string][]SlackPost {
	var regexes = make(map[string]*regexp.Regexp, len(channels))
	for _, channel := range channels {
		r, err := regexp.Compile("<#" + channel.Id + `(\|` + channel.Name + ")?>")
		if err != nil {
			t.Logger.Infof("Slack Import: Unable to compile the !channel, matching regular expression for the Slack channel. channel_id=%s channel_name=%s", channel.Id, channel.Name)
			continue
		}
		regexes["~"+channel.Name] = r
	}

	convertCount := 0
	for channelName, channelPosts := range posts {
		convertCount++
		t.Logger.Debugf("Slack Import: converting channel mentions for channel %s. %v of %v", channelName, convertCount, len(posts))
		for postIdx, post := range channelPosts {
			for channelReplace, r := range regexes {
				post.Text = r.ReplaceAllString(post.Text, channelReplace)
				posts[channelName][postIdx] = post

				if post.Attachments != nil {
					for _, attachment := range post.Attachments {
						attachment.Fallback = r.ReplaceAllString(attachment.Fallback, channelReplace)
					}
				}
			}
		}
	}

	t.Logger.Infof("Slack Import: Converted channel mentions")

	return posts
}

func (t *Transformer) SlackConvertPostsMarkup(posts map[string][]SlackPost) map[string][]SlackPost {
	regexReplaceAllString := []struct {
		regex *regexp.Regexp
		rpl   string
	}{
		// URL
		{
			regexp.MustCompile(`<([^|<>]+)\|([^|<>]+)>`),
			"[$2]($1)",
		},
		// bold
		{
			regexp.MustCompile(`(^|[\s.;,])\*(\S[^*\n]+)\*`),
			"$1**$2**",
		},
		// strikethrough
		{
			regexp.MustCompile(`(^|[\s.;,])\~(\S[^~\n]+)\~`),
			"$1~~$2~~",
		},
		// single paragraph blockquote
		// Slack converts > character to &gt;
		{
			regexp.MustCompile(`(?sm)^&gt;`),
			">",
		},
	}

	regexReplaceAllStringFunc := []struct {
		regex *regexp.Regexp
		fn    func(string) string
	}{
		// multiple paragraphs blockquotes
		{
			regexp.MustCompile(`(?sm)^>&gt;&gt;(.+)$`),
			func(src string) string {
				// remove >>> prefix, might have leading \n
				prefixRegexp := regexp.MustCompile(`^([\n])?>&gt;&gt;(.*)`)
				src = prefixRegexp.ReplaceAllString(src, "$1$2")
				// append > to start of line
				appendRegexp := regexp.MustCompile(`(?m)^`)
				return appendRegexp.ReplaceAllString(src, ">$0")
			},
		},
	}

	convertCount := 0
	for channelName, channelPosts := range posts {
		convertCount++
		t.Logger.Debugf("Slack Import: converting markdown for channel %s. %v of %v", channelName, convertCount, len(posts))

		for postIdx, post := range channelPosts {
			result := post.Text

			for _, rule := range regexReplaceAllString {
				result = rule.regex.ReplaceAllString(result, rule.rpl)
			}

			for _, rule := range regexReplaceAllStringFunc {
				result = rule.regex.ReplaceAllStringFunc(result, rule.fn)
			}
			// Don't truncate here - splitting will happen later in the transformation phase
			posts[channelName][postIdx].Text = result
		}
	}

	t.Logger.Infof("Slack Import: Converted markdown")

	return posts
}

// DetectWorkspaces scans the zip file for team folders and returns a list of workspace names
func DetectWorkspaces(zipReader *zip.Reader) []string {
	workspaceMap := make(map[string]bool)
	for _, file := range zipReader.File {
		parts := strings.Split(file.Name, "/")
		// Only include directories (not files) by checking if there's a third segment
		// This filters out system files like .DS_Store and only includes actual workspace directories
		if len(parts) >= 3 && parts[0] == "teams" && parts[1] != "" && !strings.HasPrefix(parts[1], ".") {
			workspaceMap[parts[1]] = true
		}
	}

	workspaces := make([]string, 0, len(workspaceMap))
	for workspace := range workspaceMap {
		workspaces = append(workspaces, workspace)
	}
	return workspaces
}

// getFilePrefix returns the appropriate file prefix based on the workspace name
// Returns empty string for single workspace exports, "teams/workspacename/" for multi-workspace exports
func (t *Transformer) getFilePrefix() string {
	if t.WorkspaceName == "" {
		return ""
	}
	return "teams/" + t.WorkspaceName + "/"
}

// matchesWorkspace checks if a file path belongs to the selected workspace
func (t *Transformer) matchesWorkspace(filePath string) bool {
	prefix := t.getFilePrefix()

	// Single workspace export (no prefix)
	if prefix == "" {
		// File should NOT be in teams/ directory
		return !strings.HasPrefix(filePath, "teams/")
	}

	// Multi-workspace export (has prefix)
	return strings.HasPrefix(filePath, prefix)
}

func (t *Transformer) ParseSlackExportFile(zipReader *zip.Reader, skipConvertPosts bool) (*SlackExport, error) {
	slackExport := SlackExport{TeamName: t.TeamName}
	slackExport.Posts = make(map[string][]SlackPost)
	slackExport.Uploads = make(map[string]*zip.File)
	numFiles := len(zipReader.File)

	prefix := t.getFilePrefix()

	for i, file := range zipReader.File {
		err := func(i int, file *zip.File) error {
			t.Logger.Infof("Processing file %d of %d: %s", i+1, numFiles, file.Name)

			// Skip files that don't belong to the selected workspace
			if !t.matchesWorkspace(file.Name) {
				return nil
			}

			reader, err := file.Open()
			if err != nil {
				return err
			}
			defer reader.Close()

			switch file.Name {
<<<<<<< HEAD
			case prefix + "channels.json":
				slackExport.PublicChannels, _ = t.SlackParseChannels(reader, model.ChannelTypeOpen)
				slackExport.Channels = append(slackExport.Channels, slackExport.PublicChannels...)
			case prefix + "dms.json":
				slackExport.DirectChannels, _ = t.SlackParseChannels(reader, model.ChannelTypeDirect)
				slackExport.Channels = append(slackExport.Channels, slackExport.DirectChannels...)
			case prefix + "groups.json":
				slackExport.PrivateChannels, _ = t.SlackParseChannels(reader, model.ChannelTypePrivate)
				slackExport.Channels = append(slackExport.Channels, slackExport.PrivateChannels...)
			case prefix + "mpims.json":
				slackExport.GroupChannels, _ = t.SlackParseChannels(reader, model.ChannelTypeGroup)
				slackExport.Channels = append(slackExport.Channels, slackExport.GroupChannels...)
			case prefix + "users.json":
=======
			case "channels.json":
				slackExport.PublicChannels, _ = t.SlackParseChannels(reader, model.ChannelTypeOpen)
				slackExport.Channels = append(slackExport.Channels, slackExport.PublicChannels...)
			case "dms.json":
				slackExport.DirectChannels, _ = t.SlackParseChannels(reader, model.ChannelTypeDirect)
				slackExport.Channels = append(slackExport.Channels, slackExport.DirectChannels...)
			case "groups.json":
				slackExport.PrivateChannels, _ = t.SlackParseChannels(reader, model.ChannelTypePrivate)
				slackExport.Channels = append(slackExport.Channels, slackExport.PrivateChannels...)
			case "mpims.json":
				slackExport.GroupChannels, _ = t.SlackParseChannels(reader, model.ChannelTypeGroup)
				slackExport.Channels = append(slackExport.Channels, slackExport.GroupChannels...)
			case "users.json":
>>>>>>> 87161ff1
				usersJSONFileName := os.Getenv("USERS_JSON_FILE")
				if usersJSONFileName != "" {
					reader.Close()
					reader, err = os.Open(usersJSONFileName)
					if err != nil {
						return errors.Wrap(err, "failed to read users file from USERS_JSON_FILE")
					}
				}

				users, _ := t.SlackParseUsers(reader)
				slackExport.Users = users
			default:
				spl := strings.Split(file.Name, "/")
				// Handle channel message files
				// Single workspace: channel/date.json (2 segments)
				// Multi workspace: teams/team1/channel/date.json (4 segments)
				if (len(spl) == 2 || len(spl) == 4) && strings.HasSuffix(spl[len(spl)-1], ".json") {
					newposts, _ := t.SlackParsePosts(reader)
					// Extract channel name (last directory before the .json file)
					channel := spl[len(spl)-2]
					if _, ok := slackExport.Posts[channel]; !ok {
						slackExport.Posts[channel] = newposts
					} else {
						slackExport.Posts[channel] = append(slackExport.Posts[channel], newposts...)
					}
				} else if (len(spl) == 3 || len(spl) == 5) && strings.Contains(file.Name, "__uploads") {
					// Handle uploads
					// Single workspace: __uploads/file/name (3 segments)
					// Multi workspace: teams/team1/__uploads/file/name (5 segments)
					uploadFileId := spl[len(spl)-2]
					slackExport.Uploads[uploadFileId] = file
				}
			}

			return nil
		}(i, file)

		if err != nil {
			return nil, err
		}
	}

	if !skipConvertPosts {
		t.Logger.Info("Converting post mentions and markup")
		start := time.Now()
		slackExport.Posts = t.SlackConvertUserMentions(slackExport.Users, slackExport.Posts)
		slackExport.Posts = t.SlackConvertChannelMentions(slackExport.Channels, slackExport.Posts)
		slackExport.Posts = t.SlackConvertPostsMarkup(slackExport.Posts)
		elapsed := time.Since(start)
		t.Logger.Debugf("Converting mentions finished (%s)", elapsed)
	}

	return &slackExport, nil
}<|MERGE_RESOLUTION|>--- conflicted
+++ resolved
@@ -415,21 +415,6 @@
 			defer reader.Close()
 
 			switch file.Name {
-<<<<<<< HEAD
-			case prefix + "channels.json":
-				slackExport.PublicChannels, _ = t.SlackParseChannels(reader, model.ChannelTypeOpen)
-				slackExport.Channels = append(slackExport.Channels, slackExport.PublicChannels...)
-			case prefix + "dms.json":
-				slackExport.DirectChannels, _ = t.SlackParseChannels(reader, model.ChannelTypeDirect)
-				slackExport.Channels = append(slackExport.Channels, slackExport.DirectChannels...)
-			case prefix + "groups.json":
-				slackExport.PrivateChannels, _ = t.SlackParseChannels(reader, model.ChannelTypePrivate)
-				slackExport.Channels = append(slackExport.Channels, slackExport.PrivateChannels...)
-			case prefix + "mpims.json":
-				slackExport.GroupChannels, _ = t.SlackParseChannels(reader, model.ChannelTypeGroup)
-				slackExport.Channels = append(slackExport.Channels, slackExport.GroupChannels...)
-			case prefix + "users.json":
-=======
 			case "channels.json":
 				slackExport.PublicChannels, _ = t.SlackParseChannels(reader, model.ChannelTypeOpen)
 				slackExport.Channels = append(slackExport.Channels, slackExport.PublicChannels...)
@@ -443,7 +428,6 @@
 				slackExport.GroupChannels, _ = t.SlackParseChannels(reader, model.ChannelTypeGroup)
 				slackExport.Channels = append(slackExport.Channels, slackExport.GroupChannels...)
 			case "users.json":
->>>>>>> 87161ff1
 				usersJSONFileName := os.Getenv("USERS_JSON_FILE")
 				if usersJSONFileName != "" {
 					reader.Close()
