package slack

import (
	"encoding/json"
	"io"
	"log"
	"math"
	"os"
	"regexp"
	"sort"
	"strconv"
	"strings"

	"github.com/mattermost/mattermost/server/public/model"
	"github.com/mattermost/mattermost/server/v8/channels/app/imports"
	"github.com/pkg/errors"
)

const (
	POST_MAX_ATTACHMENTS = 5
)

var isValidChannelNameCharacters = regexp.MustCompile(`^[a-zA-Z0-9\-_]+$`).MatchString

func truncateRunes(s string, i int) string {
	runes := []rune(s)
	if len(runes) > i {
		return string(runes[:i])
	}
	return s
}

// splitTextIntoChunks splits text into multiple chunks, each within the rune limit.
// It tries to split on word boundaries (spaces) or line breaks when possible.
// Returns a slice of strings, each within the maxRunes limit.
func splitTextIntoChunks(text string, maxRunes int) []string {
	runes := []rune(text)

	// If the text fits within the limit, return it as-is
	if len(runes) <= maxRunes {
		return []string{text}
	}

	chunks := []string{}
	currentPos := 0

	for currentPos < len(runes) {
		// Determine the end position for this chunk
		endPos := currentPos + maxRunes
		if endPos >= len(runes) {
			// Last chunk
			chunks = append(chunks, string(runes[currentPos:]))
			break
		}

		// Try to find a good break point (newline, space, etc.)
		breakPos := endPos

		// First, look for a newline within a reasonable range
		searchStart := currentPos
		if endPos-currentPos > 100 {
			searchStart = endPos - 100
		}

		foundNewline := false
		for i := endPos - 1; i >= searchStart; i-- {
			if runes[i] == '\n' {
				breakPos = i + 1 // Include the newline in the current chunk
				foundNewline = true
				break
			}
		}

		// If no newline found, look for a space
		if !foundNewline {
			for i := endPos - 1; i >= searchStart; i-- {
				if runes[i] == ' ' {
					breakPos = i + 1 // Include the space in the current chunk
					break
				}
			}
		}

		// If we're still at endPos, it means we couldn't find a good break point
		// In this case, just split at the limit
		if breakPos == endPos && breakPos < len(runes) {
			// Check if we're in the middle of a word - if so, just split there
			breakPos = endPos
		}

		chunks = append(chunks, string(runes[currentPos:breakPos]))
		currentPos = breakPos
	}

	return chunks
}

func SlackConvertTimeStamp(ts string) int64 {
	timeStrings := strings.Split(ts, ".")

	tail := "0000"
	if len(timeStrings) > 1 {
		tail = timeStrings[1][:4]
	}
	timeString := timeStrings[0] + tail

	timeStamp, err := strconv.ParseInt(timeString, 10, 64)
	if err != nil {
		log.Println("Slack Import: Bad timestamp detected.")
		return 1
	}

	return int64(math.Round(float64(timeStamp) / 10)) // round for precision
}

func SlackConvertChannelName(channelName string, channelId string) string {
	newName := strings.Trim(channelName, "_-")
	if len(newName) == 1 {
		return "slack-channel-" + newName
	}

	if isValidChannelNameCharacters(newName) {
		return newName
	}
	return strings.ToLower(channelId)
}

func SplitChannelsByMemberSize(channels []SlackChannel, limit int) (regularChannels, bigChannels []SlackChannel) {
	for _, channel := range channels {
		if len(channel.Members) == 1 {
			log.Println("Bulk export for direct channels containing a single member is not supported. Not importing channel " + channel.Name)
		} else if len(channel.Members) > limit {
			bigChannels = append(bigChannels, channel)
		} else {
			regularChannels = append(regularChannels, channel)
		}
	}
	return
}

func GetImportLineFromChannel(team string, channel *IntermediateChannel) *imports.LineImportData {
	newChannel := &imports.ChannelImportData{
		Team:        model.NewPointer(team),
		Name:        model.NewPointer(channel.Name),
		DisplayName: model.NewPointer(channel.DisplayName),
		Type:        &channel.Type,
		Header:      &channel.Header,
		Purpose:     &channel.Purpose,
	}

	return &imports.LineImportData{
		Type:    "channel",
		Channel: newChannel,
	}
}

func GetImportLineFromDirectChannel(team string, channel *IntermediateChannel) *imports.LineImportData {
	return &imports.LineImportData{
		Type: "direct_channel",
		DirectChannel: &imports.DirectChannelImportData{
			Header:  &channel.Topic,
			Members: &channel.MembersUsernames,
		},
	}
}

func GetImportLineFromUser(user *IntermediateUser, team string) *imports.LineImportData {
	channelMemberships := []imports.UserChannelImportData{}
	for _, channelName := range user.Memberships {
		channelMemberships = append(channelMemberships, imports.UserChannelImportData{
			Name:  model.NewPointer(channelName),
			Roles: model.NewPointer(model.ChannelUserRoleId),
		})
	}

	var channelsPtr *[]imports.UserChannelImportData
	if len(channelMemberships) > 0 {
		channelsPtr = &channelMemberships
	}

	return &imports.LineImportData{
		Type: "user",
		User: &imports.UserImportData{
<<<<<<< HEAD
			Username:  model.NewString(user.Username),
			Email:     model.NewString(user.Email),
			Nickname:  model.NewString(""),
			FirstName: model.NewString(user.FirstName),
			LastName:  model.NewString(user.LastName),
			Position:  model.NewString(user.Position),
			Roles:     model.NewString(model.SystemUserRoleId),
			DeleteAt:  model.NewInt64(user.DeleteAt),
=======
			Username:  model.NewPointer(user.Username),
			Email:     model.NewPointer(user.Email),
			Nickname:  model.NewPointer(""),
			FirstName: model.NewPointer(user.FirstName),
			LastName:  model.NewPointer(user.LastName),
			Position:  model.NewPointer(user.Position),
			Roles:     model.NewPointer(model.SystemUserRoleId),
>>>>>>> b87a10c6
			Teams: &[]imports.UserTeamImportData{
				{
					Name:     model.NewPointer(team),
					Channels: channelsPtr,
					Roles:    model.NewPointer(model.TeamUserRoleId),
				},
			},
		},
	}
}

func GetAttachmentImportDataFromPaths(paths []string) []imports.AttachmentImportData {
	attachments := []imports.AttachmentImportData{}
	for _, path := range paths {
		attachmentImportData := imports.AttachmentImportData{
			Path: model.NewPointer(path),
		}
		attachments = append(attachments, attachmentImportData)
	}
	return attachments
}

// This function returns a slice of replies containing all the
// attachments above the maximum number of attachments per post.
// The attachments that would fit in a post need to be processed
// outside this function
func createRepliesForAttachments(attachments []imports.AttachmentImportData, user string, createAt int64) []imports.ReplyImportData {
	replies := []imports.ReplyImportData{}

	if len(attachments) > POST_MAX_ATTACHMENTS {
		numberSplitPosts := len(attachments) / POST_MAX_ATTACHMENTS

		for i := 1; i <= numberSplitPosts; i++ {
			replyAttachments := attachments[POST_MAX_ATTACHMENTS*i:]

			if len(replyAttachments) > POST_MAX_ATTACHMENTS {
				replyAttachments = replyAttachments[0:POST_MAX_ATTACHMENTS]
			}

			newReply := imports.ReplyImportData{
				User:        model.NewPointer(user),
				Message:     model.NewPointer(""),
				CreateAt:    model.NewPointer(createAt + int64(i)),
				Attachments: &replyAttachments,
			}
			replies = append(replies, newReply)
		}
	}

	return replies
}

func GetImportLineFromPost(post *IntermediatePost, team string) *imports.LineImportData {
	replies := []imports.ReplyImportData{}
	postAttachments := GetAttachmentImportDataFromPaths(post.Attachments)

	// If the post has more attachments than the maximum, create the
	// replies to contain the extra attachments
	if len(postAttachments) > POST_MAX_ATTACHMENTS {
		replies = append(replies, createRepliesForAttachments(postAttachments, post.User, post.CreateAt)...)
		postAttachments = postAttachments[0:POST_MAX_ATTACHMENTS]
	}

	for _, reply := range post.Replies {
		replyAttachments := GetAttachmentImportDataFromPaths(reply.Attachments)

		// If a reply has more attachments than the maximum, create
		// more replies to contain the extra attachments
		if len(replyAttachments) > POST_MAX_ATTACHMENTS {
			replies = append(replies, createRepliesForAttachments(replyAttachments, reply.User, reply.CreateAt)...)
			replyAttachments = replyAttachments[0:POST_MAX_ATTACHMENTS]
		}

		reactions := []imports.ReactionImportData{}
		for _, reaction := range reply.Reactions {
			newReaction := imports.ReactionImportData{
				User:      &reaction.User,
				EmojiName: &reaction.EmojiName,
				CreateAt:  &reaction.CreateAt,
			}
			reactions = append(reactions, newReaction)
		}

		newReply := imports.ReplyImportData{
			User:        &reply.User,
			Message:     &reply.Message,
			CreateAt:    &reply.CreateAt,
			Attachments: &replyAttachments,
			Reactions:   &reactions,
		}
		replies = append(replies, newReply)
	}

	reactions := []imports.ReactionImportData{}
	for _, reaction := range post.Reactions {
		newReaction := imports.ReactionImportData{
			User:      &reaction.User,
			EmojiName: &reaction.EmojiName,
			CreateAt:  &reaction.CreateAt,
		}
		reactions = append(reactions, newReaction)
	}

	var newPost *imports.LineImportData
	if post.IsDirect {
		newPost = &imports.LineImportData{
			Type: "direct_post",
			DirectPost: &imports.DirectPostImportData{
				ChannelMembers: &post.ChannelMembers,
				User:           &post.User,
				Message:        &post.Message,
				Props:          &post.Props,
				CreateAt:       &post.CreateAt,
				Replies:        &replies,
				Reactions:      &reactions,
				Attachments:    &postAttachments,
				Type:           &post.Type,
			},
		}
	} else {
		newPost = &imports.LineImportData{
			Type: "post",
			Post: &imports.PostImportData{
				Team:        model.NewPointer(team),
				Channel:     &post.Channel,
				User:        &post.User,
				Message:     &post.Message,
				Props:       &post.Props,
				CreateAt:    &post.CreateAt,
				Replies:     &replies,
				Reactions:   &reactions,
				Attachments: &postAttachments,
				Type:        &post.Type,
			},
		}
	}

	return newPost
}

func ExportWriteLine(writer io.Writer, line *imports.LineImportData) error {
	b, err := json.Marshal(line)
	if err != nil {
		return errors.Wrap(err, "An error occurred marshalling the JSON data for export.")
	}

	if _, err := writer.Write(append(b, '\n')); err != nil {
		return errors.Wrap(err, "An error occurred writing the export data.")
	}

	return nil
}

func (t *Transformer) ExportVersion(writer io.Writer) error {
	version := 1
	versionLine := &imports.LineImportData{
		Type:    "version",
		Version: &version,
	}

	return ExportWriteLine(writer, versionLine)
}

// valid for open or private, as they export with no members
func (t *Transformer) ExportChannels(channels []*IntermediateChannel, writer io.Writer) error {
	for _, channel := range channels {
		line := GetImportLineFromChannel(t.TeamName, channel)
		if err := ExportWriteLine(writer, line); err != nil {
			return err
		}
	}

	return nil
}

// valid for group or direct, as they export with members
func (t *Transformer) ExportDirectChannels(channels []*IntermediateChannel, writer io.Writer) error {
	for _, channel := range channels {
		line := GetImportLineFromDirectChannel(t.TeamName, channel)
		if err := ExportWriteLine(writer, line); err != nil {
			return err
		}
	}

	return nil
}

func (t *Transformer) ExportUsers(writer io.Writer) error {
	// Collect users from map and sort them by username for deterministic output
	users := make([]*IntermediateUser, 0, len(t.Intermediate.UsersById))
	for _, user := range t.Intermediate.UsersById {
		users = append(users, user)
	}

	// Sort by username to ensure consistent ordering
	sort.Slice(users, func(i, j int) bool {
		return users[i].Username < users[j].Username
	})

	for _, user := range users {
		line := GetImportLineFromUser(user, t.TeamName)
		if err := ExportWriteLine(writer, line); err != nil {
			return err
		}
	}

	return nil
}

func (t *Transformer) ExportPosts(writer io.Writer) error {
	for _, post := range t.Intermediate.Posts {
		line := GetImportLineFromPost(post, t.TeamName)
		if err := ExportWriteLine(writer, line); err != nil {
			return err
		}
	}
	return nil
}

func (t *Transformer) Export(outputFilePath string) error {
	outputFile, err := os.Create(outputFilePath)
	if err != nil {
		return err
	}
	defer outputFile.Close()

	t.Logger.Info("Exporting version")
	if err := t.ExportVersion(outputFile); err != nil {
		return err
	}

	t.Logger.Info("Exporting public channels")
	if err := t.ExportChannels(t.Intermediate.PublicChannels, outputFile); err != nil {
		return err
	}

	t.Logger.Info("Exporting private channels")
	if err := t.ExportChannels(t.Intermediate.PrivateChannels, outputFile); err != nil {
		return err
	}

	t.Logger.Info("Exporting users")
	if err := t.ExportUsers(outputFile); err != nil {
		return err
	}

	t.Logger.Info("Exporting group channels")
	if err := t.ExportDirectChannels(t.Intermediate.GroupChannels, outputFile); err != nil {
		return err
	}

	t.Logger.Info("Exporting direct channels")
	if err := t.ExportDirectChannels(t.Intermediate.DirectChannels, outputFile); err != nil {
		return err
	}

	t.Logger.Info("Exporting posts")
	if err := t.ExportPosts(outputFile); err != nil {
		return err
	}

	return nil
}<|MERGE_RESOLUTION|>--- conflicted
+++ resolved
@@ -181,16 +181,6 @@
 	return &imports.LineImportData{
 		Type: "user",
 		User: &imports.UserImportData{
-<<<<<<< HEAD
-			Username:  model.NewString(user.Username),
-			Email:     model.NewString(user.Email),
-			Nickname:  model.NewString(""),
-			FirstName: model.NewString(user.FirstName),
-			LastName:  model.NewString(user.LastName),
-			Position:  model.NewString(user.Position),
-			Roles:     model.NewString(model.SystemUserRoleId),
-			DeleteAt:  model.NewInt64(user.DeleteAt),
-=======
 			Username:  model.NewPointer(user.Username),
 			Email:     model.NewPointer(user.Email),
 			Nickname:  model.NewPointer(""),
@@ -198,7 +188,6 @@
 			LastName:  model.NewPointer(user.LastName),
 			Position:  model.NewPointer(user.Position),
 			Roles:     model.NewPointer(model.SystemUserRoleId),
->>>>>>> b87a10c6
 			Teams: &[]imports.UserTeamImportData{
 				{
 					Name:     model.NewPointer(team),
