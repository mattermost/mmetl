# mmetl

The Mattermost ETL is a tool to transform an export file from a given
set of providers into a Mattermost compatible export file.

## Installation

To install the project in your `$GOPATH`, just run:

```sh
go install github.com/mattermost/mmetl@latest
```

## Usage

The tool is self documented, so you can run it with with the `--help`
flag and it will print the available subcommands and the options for
the current command:

```sh
$ mmetl --help
```

You can also check the CLI generated documentation under [mmetl](docs/cli/mmetl.md).

## Development

### Updating Documentation

The CLI documentation in `docs/cli/` is automatically generated from the Cobra command definitions. 

To regenerate the documentation after making changes to commands:

<<<<<<< HEAD
Available Commands:
  check             Checks the integrity of export files.
  help              Help about any command
  sync-import-users Syncs users from an import file with existing Mattermost users
  transform         Transforms export files into Mattermost import files
=======
```sh
make docs
```

To verify documentation is up-to-date (useful before committing):
>>>>>>> fc0a5e39

```sh
make docs-check
```

<<<<<<< HEAD
Use "mmetl [command] --help" for more information about a command.
```

## Commands

### `sync-import-users`

Checks if any users in the export file already exist in the Mattermost instance and ensures both username and email are consistent between the import file and the database. This command uses the Mattermost database as the source of truth and modifies the import file accordingly to match the database's state.

**When to use this command:**
- Before importing users to prevent conflicts with existing users.
- To synchronize user data between the import file and an existing Mattermost instance.
- To resolve username/email mismatches before performing an import.

**How it works:**
- The command checks each user in the import file against the Mattermost database
  - If a username exists with a different email, **the email in the import file is updated**.
  - If an email exists with a different username, **the username in the import file is updated**.
  - In case of conflicts (two different users found - one by username, one by email), the command prioritizes active users and then gives precedence to the username match.
- The command also removes duplicate channel memberships if found

> All username changes are tracked and automatically applied to posts, channels, and memberships throughout the import file.

**Usage:**

```sh
mmetl sync-import-users --file import-file.jsonl --output output-file.jsonl
```

**Authentication:**

This command requires credentials to access your Mattermost instance. You can authenticate in two ways:

1. **Remote mode** (default): Set environment variables:
   ```sh
   export MM_SITE_URL="https://your-mattermost-instance.com"
   export MM_ADMIN_TOKEN="your-admin-token"
   mmetl sync-import-users --file import.jsonl --output synced-import.jsonl
   ```

2. **Local mode**: Use the `--local` flag to connect via Unix socket (requires local access to the Mattermost server):
   ```sh
   mmetl sync-import-users --file import.jsonl --output synced-import.jsonl --local
   ```

**Output:**

The command creates a log file named `sync-import-users.log` in the current directory containing:
- Details of all user checks performed.
- Any username or email changes made.
- Warnings about conflicts or duplicate users.
- Summary statistics of changes.

**Important Notes:**
- Always review the log file after running this command.
- Consider using `--dry-run` first to preview changes.
- Username changes are automatically propagated to all references in posts, channels, and direct messages.
=======
**Note:** The CI pipeline will automatically check if documentation is up-to-date on pull requests. If the check fails, run `make docs` and commit the updated files.
>>>>>>> fc0a5e39
<|MERGE_RESOLUTION|>--- conflicted
+++ resolved
@@ -31,27 +31,17 @@
 
 To regenerate the documentation after making changes to commands:
 
-<<<<<<< HEAD
-Available Commands:
-  check             Checks the integrity of export files.
-  help              Help about any command
-  sync-import-users Syncs users from an import file with existing Mattermost users
-  transform         Transforms export files into Mattermost import files
-=======
 ```sh
 make docs
 ```
 
 To verify documentation is up-to-date (useful before committing):
->>>>>>> fc0a5e39
 
 ```sh
 make docs-check
 ```
 
-<<<<<<< HEAD
-Use "mmetl [command] --help" for more information about a command.
-```
+**Note:** The CI pipeline will automatically check if documentation is up-to-date on pull requests. If the check fails, run `make docs` and commit the updated files.
 
 ## Commands
 
@@ -107,6 +97,4 @@
 - Always review the log file after running this command.
 - Consider using `--dry-run` first to preview changes.
 - Username changes are automatically propagated to all references in posts, channels, and direct messages.
-=======
-**Note:** The CI pipeline will automatically check if documentation is up-to-date on pull requests. If the check fails, run `make docs` and commit the updated files.
->>>>>>> fc0a5e39
+```